#!/usr/bin/env python3
# -*- coding: utf-8 -*-

# This script downloads the tokenizer models of the specified models from Huggingface and
# generates the get_vocab_base_pre() function for convert-hf-to-gguf.py
#
# This is necessary in order to analyze the type of pre-tokenizer used by the model and
# provide the necessary information to llama.cpp via the GGUF header in order to implement
# the same pre-tokenizer.
#
# ref: https://github.com/ggerganov/llama.cpp/pull/6920
#
# Instructions:
#
# - Add a new model to the "models" list
# - Run the script with your huggingface token:
#
#   python3 convert-hf-to-gguf-update.py <huggingface_token>
#
# - Copy-paste the generated get_vocab_base_pre() function into convert-hf-to-gguf.py
# - Update llama.cpp with the new pre-tokenizer if necessary
#
# TODO: generate tokenizer tests for llama.cpp
#

import logging
import os
import pathlib
import re

import requests
import sys
import json

from hashlib import sha256
from enum import IntEnum, auto
from transformers import AutoTokenizer

logging.basicConfig(level=logging.DEBUG)
logger = logging.getLogger("convert-hf-to-gguf-update")
sess = requests.Session()


class TOKENIZER_TYPE(IntEnum):
    SPM = auto()
    BPE = auto()
    WPM = auto()
    UGM = auto()


# TODO: this string has to exercise as much pre-tokenizer functionality as possible
#       will be updated with time - contributions welcome
chktxt = '\n \n\n \n\n\n \t \t\t \t\n  \n   \n    \n     \n🚀 (normal) 😶‍🌫️ (multiple emojis concatenated) ✅ 🦙🦙 3 33 333 3333 33333 333333 3333333 33333333 3.3 3..3 3...3 កាន់តែពិសេសអាច😁 ?我想在apple工作1314151天～ ------======= нещо на Български \'\'\'\'\'\'```````\"\"\"\"......!!!!!!?????? I\'ve been \'told he\'s there, \'RE you sure? \'M not sure I\'ll make it, \'D you like some tea? We\'Ve a\'lL'

if len(sys.argv) == 2:
    token = sys.argv[1]
    if not token.startswith("hf_"):
        logger.info("Huggingface token seems invalid")
        logger.info("Usage: python convert-hf-to-gguf-update.py <huggingface_token>")
        sys.exit(1)
else:
    logger.info("Usage: python convert-hf-to-gguf-update.py <huggingface_token>")
    sys.exit(1)

# TODO: add models here, base models preferred
models = [
    {"name": "llama-spm",      "tokt": TOKENIZER_TYPE.SPM, "repo": "https://huggingface.co/meta-llama/Llama-2-7b-hf", },
    {"name": "llama-bpe",      "tokt": TOKENIZER_TYPE.BPE, "repo": "https://huggingface.co/meta-llama/Meta-Llama-3-8B", },
    {"name": "phi-3",          "tokt": TOKENIZER_TYPE.SPM, "repo": "https://huggingface.co/microsoft/Phi-3-mini-4k-instruct", },
    {"name": "deepseek-llm",   "tokt": TOKENIZER_TYPE.BPE, "repo": "https://huggingface.co/deepseek-ai/deepseek-llm-7b-base", },
    {"name": "deepseek-coder", "tokt": TOKENIZER_TYPE.BPE, "repo": "https://huggingface.co/deepseek-ai/deepseek-coder-6.7b-base", },
    {"name": "falcon",         "tokt": TOKENIZER_TYPE.BPE, "repo": "https://huggingface.co/tiiuae/falcon-7b", },
    {"name": "bert-bge",       "tokt": TOKENIZER_TYPE.WPM, "repo": "https://huggingface.co/BAAI/bge-small-en-v1.5", },
    {"name": "mpt",            "tokt": TOKENIZER_TYPE.BPE, "repo": "https://huggingface.co/mosaicml/mpt-7b", },
    {"name": "starcoder",      "tokt": TOKENIZER_TYPE.BPE, "repo": "https://huggingface.co/bigcode/starcoder2-3b", },
    {"name": "gpt-2",          "tokt": TOKENIZER_TYPE.BPE, "repo": "https://huggingface.co/openai-community/gpt2", },
    {"name": "stablelm2",      "tokt": TOKENIZER_TYPE.BPE, "repo": "https://huggingface.co/stabilityai/stablelm-2-zephyr-1_6b", },
    {"name": "refact",         "tokt": TOKENIZER_TYPE.BPE, "repo": "https://huggingface.co/smallcloudai/Refact-1_6-base", },
    {"name": "command-r",      "tokt": TOKENIZER_TYPE.BPE, "repo": "https://huggingface.co/CohereForAI/c4ai-command-r-v01", },
    {"name": "qwen2",          "tokt": TOKENIZER_TYPE.BPE, "repo": "https://huggingface.co/Qwen/Qwen1.5-7B", },
    {"name": "olmo",           "tokt": TOKENIZER_TYPE.BPE, "repo": "https://huggingface.co/allenai/OLMo-1.7-7B-hf", },
    {"name": "dbrx",           "tokt": TOKENIZER_TYPE.BPE, "repo": "https://huggingface.co/databricks/dbrx-base", },
    {"name": "jina-v2-en",     "tokt": TOKENIZER_TYPE.WPM, "repo": "https://huggingface.co/jinaai/jina-embeddings-v2-base-en", }, # WPM!
    {"name": "jina-v2-es",     "tokt": TOKENIZER_TYPE.BPE, "repo": "https://huggingface.co/jinaai/jina-embeddings-v2-base-es", },
    {"name": "jina-v2-de",     "tokt": TOKENIZER_TYPE.BPE, "repo": "https://huggingface.co/jinaai/jina-embeddings-v2-base-de", },
    {"name": "smaug-bpe",      "tokt": TOKENIZER_TYPE.BPE, "repo": "https://huggingface.co/abacusai/Smaug-Llama-3-70B-Instruct", },
    {"name": "poro-chat",      "tokt": TOKENIZER_TYPE.BPE, "repo": "https://huggingface.co/LumiOpen/Poro-34B-chat", },
    {"name": "jina-v2-code",   "tokt": TOKENIZER_TYPE.BPE, "repo": "https://huggingface.co/jinaai/jina-embeddings-v2-base-code", },
<<<<<<< HEAD
    {"name": "t5",             "tokt": TOKENIZER_TYPE.UGM, "repo": "https://huggingface.co/google-t5/t5-small", },
=======
    {"name": "viking",         "tokt": TOKENIZER_TYPE.BPE, "repo": "https://huggingface.co/LumiOpen/Viking-7B", }, # Also used for Viking 13B and 33B
    {"name": "jais",           "tokt": TOKENIZER_TYPE.BPE, "repo": "https://huggingface.co/core42/jais-13b", },
>>>>>>> 3e2618bc
]


def download_file_with_auth(url, token, save_path):
    headers = {"Authorization": f"Bearer {token}"}
    response = sess.get(url, headers=headers)
    response.raise_for_status()
    os.makedirs(os.path.dirname(save_path), exist_ok=True)
    with open(save_path, 'wb') as f:
        f.write(response.content)
    logger.info(f"File {save_path} downloaded successfully")


def download_model(model):
    name = model["name"]
    repo = model["repo"]
    tokt = model["tokt"]

    os.makedirs(f"models/tokenizers/{name}", exist_ok=True)

    files = ["config.json", "tokenizer.json", "tokenizer_config.json"]

    if tokt == TOKENIZER_TYPE.SPM:
        files.append("tokenizer.model")

    if tokt == TOKENIZER_TYPE.UGM:
        files.append("spiece.model")

    for file in files:
        save_path = f"models/tokenizers/{name}/{file}"
        if os.path.isfile(save_path):
            logger.info(f"{name}: File {save_path} already exists - skipping")
            continue
        download_file_with_auth(f"{repo}/resolve/main/{file}", token, save_path)


for model in models:
    try:
        download_model(model)
    except Exception as e:
        logger.error(f"Failed to download model {model['name']}. Error: {e}")


# generate the source code for the convert-hf-to-gguf.py:get_vocab_base_pre() function:

src_ifs = ""
for model in models:
    name = model["name"]
    tokt = model["tokt"]

    if tokt == TOKENIZER_TYPE.SPM or tokt == TOKENIZER_TYPE.UGM:
        continue

    # Skip if the tokenizer folder does not exist or there are other download issues previously
    if not os.path.exists(f"models/tokenizers/{name}"):
        logger.warning(f"Directory for tokenizer {name} not found. Skipping...")
        continue

    # create the tokenizer
    try:
        if name == "t5":
            tokenizer = AutoTokenizer.from_pretrained(f"models/tokenizers/{name}", use_fast=False)
        else:
            tokenizer = AutoTokenizer.from_pretrained(f"models/tokenizers/{name}")
    except OSError as e:
        logger.error(f"Error loading tokenizer for model {name}. The model may not exist or is not accessible with the provided token. Error: {e}")
        continue  # Skip to the next model if the tokenizer can't be loaded

    chktok = tokenizer.encode(chktxt)
    chkhsh = sha256(str(chktok).encode()).hexdigest()

    logger.info(f"model: {name}")
    logger.info(f"tokt: {tokt}")
    logger.info(f"repo: {model['repo']}")
    logger.info(f"chktok: {chktok}")
    logger.info(f"chkhsh: {chkhsh}")

    # print the "pre_tokenizer" content from the tokenizer.json
    with open(f"models/tokenizers/{name}/tokenizer.json", "r", encoding="utf-8") as f:
        cfg = json.load(f)
        normalizer = cfg["normalizer"]
        logger.info("normalizer: " + json.dumps(normalizer, indent=4))
        pre_tokenizer = cfg["pre_tokenizer"]
        logger.info("pre_tokenizer: " + json.dumps(pre_tokenizer, indent=4))
        if "ignore_merges" in cfg["model"]:
            logger.info("ignore_merges: " + json.dumps(cfg["model"]["ignore_merges"], indent=4))

    logger.info("")

    src_ifs += f"        if chkhsh == \"{chkhsh}\":\n"
    src_ifs += f"            # ref: {model['repo']}\n"
    src_ifs += f"            res = \"{name}\"\n"

src_func = f"""
    def get_vocab_base_pre(self, tokenizer) -> str:
        # encoding this string and hashing the resulting tokens would (hopefully) give us a unique identifier that
        # is specific for the BPE pre-tokenizer used by the model
        # we will use this unique identifier to write a "tokenizer.ggml.pre" entry in the GGUF file which we can
        # use in llama.cpp to implement the same pre-tokenizer

        chktxt = {repr(chktxt)}

        chktok = tokenizer.encode(chktxt)
        chkhsh = sha256(str(chktok).encode()).hexdigest()

        logger.debug(f"chktok: {{chktok}}")
        logger.debug(f"chkhsh: {{chkhsh}}")

        res = None

        # NOTE: if you get an error here, you need to update the convert-hf-to-gguf-update.py script
        #       or pull the latest version of the model from Huggingface
        #       don't edit the hashes manually!
{src_ifs}
        if res is None:
            logger.warning("\\n")
            logger.warning("**************************************************************************************")
            logger.warning("** WARNING: The BPE pre-tokenizer was not recognized!")
            logger.warning("**          There are 2 possible reasons for this:")
            logger.warning("**          - the model has not been added to convert-hf-to-gguf-update.py yet")
            logger.warning("**          - the pre-tokenization config has changed upstream")
            logger.warning("**          Check your model files and convert-hf-to-gguf-update.py and update them accordingly.")
            logger.warning("** ref:     https://github.com/ggerganov/llama.cpp/pull/6920")
            logger.warning("**")
            logger.warning(f"** chkhsh:  {{chkhsh}}")
            logger.warning("**************************************************************************************")
            logger.warning("\\n")
            raise NotImplementedError("BPE pre-tokenizer was not recognized - update get_vocab_base_pre()")

        logger.debug(f"tokenizer.ggml.pre: {{repr(res)}}")
        logger.debug(f"chkhsh: {{chkhsh}}")

        return res
"""

convert_py_pth = pathlib.Path("convert-hf-to-gguf.py")
convert_py = convert_py_pth.read_text(encoding="utf-8")
convert_py = re.sub(
    r"(# Marker: Start get_vocab_base_pre)(.+?)( +# Marker: End get_vocab_base_pre)",
    lambda m: m.group(1) + src_func + m.group(3),
    convert_py,
    flags=re.DOTALL | re.MULTILINE,
)

convert_py_pth.write_text(convert_py, encoding="utf-8")

logger.info("+++ convert-hf-to-gguf.py was updated")

# generate tests for each tokenizer model

tests = [
    "ied 4 ½ months",
    "Führer",
    "",
    " ",
    "  ",
    "   ",
    "\t",
    "\n",
    "\n\n",
    "\n\n\n",
    "\t\n",
    "Hello world",
    " Hello world",
    "Hello World",
    " Hello World",
    " Hello World!",
    "Hello, world!",
    " Hello, world!",
    " this is 🦙.cpp",
    "w048 7tuijk dsdfhu",
    "нещо на Български",
    "កាន់តែពិសេសអាចខលចេញ",
    "🚀 (normal) 😶‍🌫️ (multiple emojis concatenated) ✅ (only emoji that has its own token)",
    "Hello",
    " Hello",
    "  Hello",
    "   Hello",
    "    Hello",
    "    Hello\n    Hello",
    " (",
    "\n =",
    "' era",
    "Hello, y'all! How are you 😁 ?我想在apple工作1314151天～",
    "!!!!!!",
    "3",
    "33",
    "333",
    "3333",
    "33333",
    "333333",
    "3333333",
    "33333333",
    "333333333",
    # "Cửa Việt", # llama-bpe fails on this
    chktxt,
]

# write the tests to ./models/ggml-vocab-{name}.gguf.inp
# the format is:
#
# test0
# __ggml_vocab_test__
# test1
# __ggml_vocab_test__
# ...
#

# with each model, encode all tests and write the results in ./models/ggml-vocab-{name}.gguf.out
# for each test, write the resulting tokens on a separate line

for model in models:
    name = model["name"]
    tokt = model["tokt"]

    # Skip if the tokenizer folder does not exist or there are other download issues previously
    if not os.path.exists(f"models/tokenizers/{name}"):
        logger.warning(f"Directory for tokenizer {name} not found. Skipping...")
        continue

    # create the tokenizer
    try:
        if name == "t5":
            tokenizer = AutoTokenizer.from_pretrained(f"models/tokenizers/{name}", use_fast=False)
        else:
            tokenizer = AutoTokenizer.from_pretrained(f"models/tokenizers/{name}")
    except OSError as e:
        logger.error(f"Failed to load tokenizer for model {name}. Error: {e}")
        continue  # Skip this model and continue with the next one in the loop

    with open(f"models/ggml-vocab-{name}.gguf.inp", "w", encoding="utf-8") as f:
        for text in tests:
            f.write(f"{text}")
            f.write("\n__ggml_vocab_test__\n")

    with open(f"models/ggml-vocab-{name}.gguf.out", "w") as f:
        for text in tests:
            res = tokenizer.encode(text, add_special_tokens=False)
            for r in res:
                f.write(f" {r}")
            f.write("\n")

    logger.info(f"Tests for {name} written in ./models/ggml-vocab-{name}.gguf.*")

# generate commands for creating vocab files

logger.info("\nRun the following commands to generate the vocab files for testing:\n")

for model in models:
    name = model["name"]

    print(f"python3 convert-hf-to-gguf.py models/tokenizers/{name}/ --outfile models/ggml-vocab-{name}.gguf --vocab-only") # noqa: NP100

logger.info("\n")<|MERGE_RESOLUTION|>--- conflicted
+++ resolved
@@ -86,12 +86,9 @@
     {"name": "smaug-bpe",      "tokt": TOKENIZER_TYPE.BPE, "repo": "https://huggingface.co/abacusai/Smaug-Llama-3-70B-Instruct", },
     {"name": "poro-chat",      "tokt": TOKENIZER_TYPE.BPE, "repo": "https://huggingface.co/LumiOpen/Poro-34B-chat", },
     {"name": "jina-v2-code",   "tokt": TOKENIZER_TYPE.BPE, "repo": "https://huggingface.co/jinaai/jina-embeddings-v2-base-code", },
-<<<<<<< HEAD
-    {"name": "t5",             "tokt": TOKENIZER_TYPE.UGM, "repo": "https://huggingface.co/google-t5/t5-small", },
-=======
     {"name": "viking",         "tokt": TOKENIZER_TYPE.BPE, "repo": "https://huggingface.co/LumiOpen/Viking-7B", }, # Also used for Viking 13B and 33B
     {"name": "jais",           "tokt": TOKENIZER_TYPE.BPE, "repo": "https://huggingface.co/core42/jais-13b", },
->>>>>>> 3e2618bc
+    {"name": "t5",             "tokt": TOKENIZER_TYPE.UGM, "repo": "https://huggingface.co/google-t5/t5-small", },
 ]
 
 
